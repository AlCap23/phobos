#!/usr/bin/python

"""
.. module:: phobos.exporter
    :platform: Unix, Windows, Mac
    :synopsis: TODO: INSERT TEXT HERE

.. moduleauthor:: Kai von Szadowski

Copyright 2014, University of Bremen & DFKI GmbH Robotics Innovation Center

This file is part of Phobos, a Blender Add-On to edit robot models.

Phobos is free software: you can redistribute it and/or modify
it under the terms of the GNU Lesser General Public License
as published by the Free Software Foundation, either version 3
of the License, or (at your option) any later version.

Phobos is distributed in the hope that it will be useful,
but WITHOUT ANY WARRANTY; without even the implied warranty of
MERCHANTABILITY or FITNESS FOR A PARTICULAR PURPOSE. See the
GNU Lesser General Public License for more details.

You should have received a copy of the GNU Lesser General Public License
along with Phobos.  If not, see <http://www.gnu.org/licenses/>.

File export.py

Created on 13 Feb 2014
"""

import bpy
import mathutils
import os
import shutil
import tempfile
import zipfile
import shutil
from datetime import datetime
import yaml
import struct
import itertools
import phobos.robotdictionary as robotdictionary
import phobos.defs as defs
import phobos.utils.blender as blenderUtils
import phobos.utils.selection as selectionUtils
import phobos.utils.general as generalUtils
import phobos.utils.naming as namingUtils
from phobos.logging import log


def register():
    """This function is called when this module is registered to blender.

    """
    print("Registering export...")


def unregister():
    """This function is called when this module is unregistered from blender.

    """
    print("Unregistering export...")


indent = '  '
# xmlHeader = '<!-- created with Phobos ' + defs.version + ' -->\n<?xml version="1.0"?>\n'
xmlHeader = '<?xml version="1.0"?>\n<!-- created with Phobos ' + defs.version + ' -->\n'
xmlFooter = indent + '</robot>\n'


def exportBobj(path, obj):
    """This function exports an object to the specified path as a .bobj

    :param path: The path to export the object to. *without filename!*
    :type path: str
    :param obj: The blender object you want to export.
    :type: bpy.types.Object

    """
    bpy.ops.object.select_all(action='DESELECT')
    obj.select = True
    bpy.context.scene.objects.active = obj
    #TODO: make this exception-handled
    totverts = totuvco = totno = 1

    globalNormals = {}

    # ignore dupli children
    if obj.parent and obj.parent.dupli_type in {'VERTS', 'FACES'}:
        print(namingUtils.getObjectName(obj), 'is a dupli child - ignoring')
        return

    mesh = obj.to_mesh(bpy.context.scene, True, 'PREVIEW') #Jan Paul: ", True)": calculate tesselation faces added as test
    #mesh.transform(obj.matrix_world)

    faceuv = len(mesh.uv_textures)
    if faceuv:
        uv_layer = mesh.uv_textures.active.data[:]

    if bpy.app.version[0] * 100 + bpy.app.version[1] >= 265:
        face_index_pairs = [(face, index) for index, face in enumerate(mesh.tessfaces)]
    else:
        face_index_pairs = [(face, index) for index, face in enumerate(mesh.faces)]

    mesh.calc_normals()

    me_verts = mesh.vertices[:]

    out = open(determineMeshOutpath(obj, 'bobj', path), "wb")

    for v in mesh.vertices:
        out.write(struct.pack('ifff', 1, v.co[0], v.co[1], v.co[2]))

    if faceuv:
        uv = uvkey = f_index = uv_index = None

        #uv_face_mapping = [[0, 0, 0, 0]] * len(face_index_pairs)  # a bit of a waste for tri's :/
        uv_face_mapping = [[0, 0, 0, 0] for i in range(len(face_index_pairs))]

        uv_dict = {}  # could use a set() here
        if bpy.app.version[1] >= 65:
            uv_layer = mesh.tessface_uv_textures.active.data[:]
        else:
            uv_layer = mesh.uv_textures.active.data
        for f, f_index in face_index_pairs:
            for uv_index, uv in enumerate(uv_layer[f_index].uv):
                uvkey = round(uv[0], 6), round(uv[1], 6)
                try:
                    uv_face_mapping[f_index][uv_index] = uv_dict[uvkey]
                except:  # TODO: what can really go wrong here?
                    uv_face_mapping[f_index][uv_index] = uv_dict[uvkey] = len(uv_dict)
                    out.write(struct.pack('iff', 2, uv[0], uv[1]))

        del uv, uvkey, uv_dict, f_index, uv_index

    for f, f_index in face_index_pairs:
        if f.use_smooth:
            for v_idx in f.vertices:
                v = me_verts[v_idx]
                noKey = generalUtils.roundVector(v.normal, 6)
                if noKey not in globalNormals:
                    globalNormals[noKey] = totno
                    totno += 1
                    out.write(struct.pack('ifff', 3, noKey[0], noKey[1], noKey[2]))
        else:
            # Hard, 1 normal from the face.
            noKey = generalUtils.roundVector(f.normal, 6)
            if noKey not in globalNormals:
                globalNormals[noKey] = totno
                totno += 1
                out.write(struct.pack('ifff', 3, noKey[0], noKey[1], noKey[2]))

    for f, f_index in face_index_pairs:
        f_smooth = f.use_smooth
        # write smooth info for face?

        f_v_orig = [(vi, me_verts[v_idx]) for vi, v_idx in enumerate(f.vertices)]

        if len(f_v_orig) == 3:
            f_v_iter = (f_v_orig, )
        else:
            f_v_iter = (f_v_orig[0], f_v_orig[1], f_v_orig[2]), (f_v_orig[0], f_v_orig[2], f_v_orig[3])

        for f_v in f_v_iter:
            da = struct.pack('i', 4)
            out.write(da)

            if faceuv:
                if f_smooth:  # Smoothed, use vertex normals
                    for vi, v in f_v:
                        out.write(struct.pack('iii', v.index + totverts, totuvco + uv_face_mapping[f_index][vi],
                                              globalNormals[generalUtils.roundVector(v.normal, 6)]))
                else:  # No smoothing, face normals
                    no = globalNormals[generalUtils.roundVector(f.normal, 6)]
                    for vi, v in f_v:
                        out.write(struct.pack('iii', v.index + totverts, totuvco + uv_face_mapping[f_index][vi], no))
            else:  # No UV's
                if f_smooth:  # Smoothed, use vertex normals
                    for vi, v in f_v:
                        out.write(struct.pack('iii', v.index + totverts, 0, globalNormals[generalUtils.roundVector(v.normal, 6)]))
                else:  # No smoothing, face normals
                    no = globalNormals[generalUtils.roundVector(f.normal, 6)]
                    for vi, v in f_v:
                        out.write(struct.pack('iii', v.index + totverts, 0, no))
    out.close()


def exportObj(path, obj):
    """This function exports a specific object to a chosen path as an .obj

    :param path: The path you want the object export to. *without the filename!*
    :type path: str
    :param obj: The blender object you want to export.
    :type obj: bpy.types.Object

    """
    objname = namingUtils.getObjectName(obj)
    oldBlenderObjName = obj.name
    obj.name = 'tmp_export_666'  # surely no one will ever name an object like so
    tmpobject = blenderUtils.createPrimitive(objname, 'box', (2.0, 2.0, 2.0))
    tmpobject.data = obj.data  # copy the mesh here
    outpath = determineMeshOutpath(obj, 'obj', path)
    bpy.ops.export_scene.obj(filepath=outpath, use_selection=True, use_normals=True, use_materials=False)
    bpy.ops.object.select_all(action='DESELECT')
    tmpobject.select = True
    bpy.ops.object.delete()
    obj.name = oldBlenderObjName

    #This is the old implementation which did not work properly (08.08.2014)
    #bpy.ops.object.select_all(action='DESELECT')
    #obj.select = True
    #outpath = os.path.join(path, getObjectName(obj)) + '.obj'
    #world_matrix = obj.matrix_world.copy()
    ##inverse_local_rotation = obj.matrix_local.to_euler().to_matrix().inverted()
    ##world_scale = world_matrix.to_scale() TODO: implement scale
    ## we move the object to the world origin and revert its local rotation
    ##print(inverse_local_rotation, mathutils.Matrix.Translation((0, 0, 0)))
    ##obj.matrix_world = inverse_local_rotation.to_4x4() * mathutils.Matrix.Identity(4)
    #obj.matrix_world = mathutils.Matrix.Identity(4)
    #bpy.ops.export_scene.obj(filepath=outpath, axis_forward='-Z',
    #                         axis_up='Y', use_selection=True, use_normals=True)
    #obj.matrix_world = world_matrix


def exportStl(path, obj):
    """This function exports a specific object to a chosen path as a .stl

    :param path: The path you want the object exported to. *without filename!*
    :type path: str
    :param obj: The blender object you want to export.
    :type obj: bpy.types.Object

    """
    objname = namingUtils.getObjectName(obj)
    oldBlenderObjectName = obj.name
    print("OBJNAME: " + objname)
    obj.name = 'tmp_export_666'  # surely no one will ever name an object like so
    tmpobject = blenderUtils.createPrimitive(objname, 'box', (1.0, 1.0, 1.0))
    tmpobject.data = obj.data  # copy the mesh here
    outpath = determineMeshOutpath(obj, 'stl', path)
    bpy.ops.export_mesh.stl(filepath=outpath)
    bpy.ops.object.select_all(action='DESELECT')
    tmpobject.select = True
    bpy.ops.object.delete()
    obj.name = oldBlenderObjectName


def exportDae(path, obj):
    """This function exports a specific object to a chosen path as a .dae

    :param path: The path you want the object exported to. *without filename!*
    :type path: str
    :param obj: The blender object you want to export.
    :type obj: bpy.types.Object

    """
    objname = namingUtils.getObjectName(obj)
    oldBlenderObjectName = obj.name
    print("OBJNAME: " + objname)
    obj.name = 'tmp_export_666'  # surely no one will ever name an object like so
    tmpobject = blenderUtils.createPrimitive(objname, 'box', (1.0, 1.0, 1.0))
    tmpobject.data = obj.data  # copy the mesh here
    outpath = determineMeshOutpath(obj, 'dae', path)
    bpy.ops.object.select_all(action='DESELECT')
    tmpobject.select = True
    bpy.ops.wm.collada_export(filepath=outpath, selected=True)
    bpy.ops.object.select_all(action='DESELECT')
    tmpobject.select = True
    bpy.ops.object.delete()
    obj.name = oldBlenderObjectName

def bakeModel(objlist, path, modelname):
    """This function gets a list of objects and creates a single, simplified mesh from it and exports it to .stl.

    :param objlist: The list of blender objects to join and export as simplified stl file.
    :type objlist: list
    :param path: The path to export the stl file to *without filename*
    :type path: str
    :param modelname: The new models name and filename.
    :type modelname: str

    """
    visuals = [o for o in objlist if ("phobostype" in o and o.phobostype == "visual")]
    selectionUtils.selectObjects(visuals, active=0)
    log("Copying objects for joining...", "INFO")
    print("Copying objects for joining...")
    bpy.ops.object.duplicate(linked=False, mode='TRANSLATION')
    log("joining...", "INFO")
    print("joining...")
    bpy.ops.object.join()
    obj = bpy.context.active_object
    log("Deleting vertices...", "INFO")
    print("Deleting vertices...")
    bpy.ops.object.editmode_toggle()
    bpy.ops.mesh.select_all(action='TOGGLE')
    bpy.ops.mesh.select_all(action='TOGGLE')
    bpy.ops.mesh.remove_doubles()
    bpy.ops.object.editmode_toggle()
    log("Adding modifier...", "INFO")
    print("Adding modifier...")
    bpy.ops.object.modifier_add(type='DECIMATE')
    bpy.context.object.modifiers["Decimate"].decimate_type = 'DISSOLVE'
    log("Applying modifier...", "INFO")
    print("Applying modifier...")
    bpy.ops.object.modifier_apply(apply_as='DATA', modifier="Decimate")
    name = "bake.stl"
    obj.name = name
    bpy.ops.export_mesh.stl(filepath=os.path.join(path, name))
    obj.select = True
    bpy.ops.object.delete()
    log("Done baking...", "INFO")
    print("Done baking...")


def exportModelToYAML(model, filepath):
    """This function exports a given robot model to a specified filepath as YAML.

    :param model: The robot model to export
    :type model: dict -- the generated robot model dictionary
    :param filepath:  The filepath to export the robot to. *WITH filename!*
    :type filepath: str

    """
    print("phobos YAML export: Writing model data to", filepath)
    with open(filepath, 'w') as outputfile:
        outputfile.write('# YAML dump of robot model "' + model['modelname'] + '", ' + datetime.now().strftime(
            "%Y%m%d_%H:%M") + "\n")
        outputfile.write("# created with Phobos" + defs.version + " - https://github.com/rock-simulation/phobos\n\n")
        outputfile.write(yaml.dump(
            model))  # default_flow_style=False)) #last parameter prevents inline formatting for lists and dictionaries


def xmlline(ind, tag, names, values):
    """This function generates a xml line with specified values.
    To use this function you need to know the indentation level you need for this line.
    Make sure the names and values list have the correct order.

    :param ind: The level of indentation
    :type ind: int, has to be positive!
    :param tag: This is the xml lines tag
    :type tag: String
    :param names: This are the names of the xml lines attributions.
    :type names: list, check for analogue order to values.
    :param values: This are the values of the xml lines attributions.
    :type values: list, check  for analogue order to names.
    :return: String -- the generated xml line.

    """
    #TODO: Make the ind secure against negative numbers with abs?
    line = [indent * ind + '<' + tag]
    for i in range(len(names)):
        line.append(' ' + names[i] + '="' + str(values[i]) + '"')
    line.append('/>\n')
    return ''.join(line)


def l2str(items, start=-1, end=-1):
    """This function takes a list and generates a String with its element.

    :param items: The list of elements you want to generate a String from. *Make sure the elements can be cast to
    Strings with str().*
    :type items: list
    :param start: The inclusive start index to iterate the list from. If negative it defaults to 0.
    :type start: int
    :param end: The exclusive end to iterate the list to. If negative its defaults to len(items).
    :type end: int
    :return: str - the generated string.

    """
    line = []
    i = start if start >= 0 else 0
    maxi = end if end >= 0 else len(items)
    while i < maxi:
        line.append(str(items[i]) + ' ')
        i += 1
    return ''.join(line)[0:-1]


def gatherAnnotations(model):
    """This function gathers custom properties annotating elements of the robot
    across the model. These annotations were created in the robotdictionary.py
    module and are marked with a leading '$'.

    :param model: The robot model dictionary.
    :type model: dict
    :return: dict -- A dictionary of the gathered annotations.

    """
    annotations = {}
    elementlist = []
    types = ('links', 'joints', 'sensors', 'motors', 'controllers', 'materials')
    # gather information from directly accessible types
    for objtype in types:
        for elementname in model[objtype]:
            #tmpdict = model[objtype][elementname].copy()
            tmpdict = model[objtype][elementname]
            tmpdict['temp_type'] = objtype[:-1]
            elementlist.append(tmpdict)
    # add information from types hidden in links
    for linkname in model['links']:
        for objtype in ('collision', 'visual'):
            if objtype in model['links'][linkname]:
                for elementname in model['links'][linkname][objtype]:
                    #tmpdict = model['links'][linkname][objtype][elementname].copy()
                    tmpdict = model['links'][linkname][objtype][elementname]
                    #tmpdict['link'] = linkname
                    tmpdict['temp_type'] = objtype
                    elementlist.append(tmpdict)
        if 'inertial' in model['links'][linkname]:
            #tmpdict = model['links'][linkname]['inertial'].copy()
            tmpdict = model['links'][linkname]['inertial']
            #tmpdict['link'] = linkname
            tmpdict['temp_type'] = 'inertial'
            elementlist.append(tmpdict)
    # loop through the list of annotated elements and categorize the data
    for element in elementlist:
        delkeys = []
        for key in element.keys():
            if key.startswith('$'):
                category = key[1:]
                if category not in annotations:
                    annotations[category] = {}
                if element['temp_type'] not in annotations[category]:
                    annotations[category][element['temp_type']] = []
                tmpdict = {k: element[key][k] for k in element[key]}
                tmpdict['name'] = element['name']
                annotations[category][element['temp_type']].append(tmpdict)
                delkeys.append(key)
        delkeys.append('temp_type')
        #print('element:', element)
        for key in delkeys:
            #print(key)
            del element[key]
    #print('annotations:', annotations)
    #for category in annotations:
    #    for element in annotations[category]:
    #        del element['type']
    return annotations


def gatherCollisionBitmasks(model):
    """This function collects all collision bitmasks in a given model.

    :param model: The robot model to search in.
    :type model: dict
    :return: dict -- a dictionary containing all bitmasks with corresponding element name (key).

    """
    bitmasks = {}
    for linkname in model['links']:
        for elementname in model['links'][linkname]['collision']:
            element = model['links'][linkname]['collision'][elementname]
            if 'bitmask' in element:
                bitmask = {'name': elementname, 'link': linkname, 'bitmask': element['bitmask']}
                bitmasks[elementname] = bitmask
    return bitmasks


def gatherLevelOfDetailSettings(model):
    """This function collects all level of detail settings in a given model.

    :param model: The robot model to search in.
    :return: dict -- a dictionary containing all bitmasks with corresponding element name (key).

    """
    lods = {}
    for linkname in model['links']:
        for elementname in model['links'][linkname]['visual']:
            element = model['links'][linkname]['visual'][elementname]
            if 'lod' in element:
                lods[elementname] = {'name': elementname, 'lod': element['lod']}
    return lods


def sort_urdf_elements(elems):
    """
    Sort a collection of elements. By default, this method simply wraps the standard 'sorted()' method.
    This is done in order to be able to easily change the element ordering.

    :param elems: a collection
    :return: sorted colletion
    """
    return sorted(elems)


def get_sorted_keys(dictionary):
    """Sorts a dictionaries keys.

    :param dictionary: The dictionary to sort the keys from
    :type dictionary: dict
    :return: the dictionary's sorted keys

    """
    return sort_urdf_elements(dictionary.keys())


def sort_for_yaml_dump(structure, category):
    """Please add doc ASAP
    :param structure:
    :param category:
    :return:

    """
    if category in ['materials', 'motors', 'sensors']:
        return {category: sort_dict_list(structure[category], 'name')}
    elif category == 'simulation':
        return_dict = {}
        for viscol in ['collision', 'visual']:
            return_dict[viscol] = sort_dict_list(structure[viscol], 'name')
        return return_dict
    else:
        return structure


def sort_dict_list(dict_list, sort_key):
    """Please add doc ASAP
    :param dict_list:
    :param sort_key:
    :return:

    """
    sorted_dict_list = []
    sort_key_values = []
    for dictionary in dict_list:
        sort_key_values.append(dictionary[sort_key])
    for value in sort_urdf_elements(sort_key_values):
        for dictionary in dict_list:
            if dictionary[sort_key] == value:
                sorted_dict_list.append(dictionary)
                break
        # TODO: delete found dictionary to save time
    return sorted_dict_list


def writeURDFGeometry(output, element):
    """This functions writes the URDF geometry for a given element at the end of a given String.

    :param output: The String to append the URDF output string on.
    :type outpute: str
    :param element: A certain element to parse into URDF.
    :type element: dict
    :return: str -- The extended String

    """
    output.append(indent * 4 + '<geometry>\n')
    if element['type'] == 'box':
        output.append(xmlline(5, 'box', ['size'], [l2str(element['size'])]))
    elif element['type'] == "cylinder":
        output.append(xmlline(5, 'cylinder', ['radius', 'length'], [element['radius'], element['length']]))
    elif element['type'] == "sphere":
        output.append(xmlline(5, 'sphere', ['radius'], [element['radius']]))
    elif element['type'] == "mesh":         # capsules are now converted into a cylinder with two spheres and thus need not be handled here
        if bpy.data.worlds[0].structureExport:
            output.append(xmlline(5, 'mesh', ['filename', 'scale'], ["../" + element['filename'], l2str(element['scale'])]))
        else:
            output.append(xmlline(5, 'mesh', ['filename', 'scale'], [element['filename'], l2str(element['scale'])]))
    output.append(indent * 4 + '</geometry>\n')


def exportModelToURDF(model, filepath):
    """This functions writes the URDF of a given model into a file at the given filepath.
    All of the files content will be overwritten in this process.

    :param model: The model you want to convert into URDF.
    :type model: dict
    :param filepath: The filepath you want to export the URDF to.
    :type filepath: str

    """
    print(filepath)

    #print('##############################')
    #print(model['modelname'] + '_urdf_order')
    #if model['modelname'] + '_urdf_order' in bpy.data.texts:
    #    print('GOT FILE!')
    #else:
    #    print('NO FILE!')
    #print('##############################')

    stored_element_order = None
    order_file_name = model['modelname'] + '_urdf_order'
    if order_file_name in bpy.data.texts:
        stored_element_order = yaml.load(bpy.data.texts[order_file_name].as_string())

    output = [xmlHeader, indent + '<robot name="' + model['modelname'] + '">\n\n']
    #export link information
    if stored_element_order is None:
        sorted_link_keys = get_sorted_keys(model['links'])
    else:
        sorted_link_keys = stored_element_order['links']
        new_keys = []
        for link_key in model['links']:
            if link_key not in sorted_link_keys:
                new_keys.append(link_key)
        sorted_link_keys += sort_urdf_elements(new_keys)
    for l in sorted_link_keys:
        if l in model['links']:
            link = model['links'][l]
            output.append(indent * 2 + '<link name="' + l + '">\n')
            if 'mass' in link['inertial'] and 'inertia' in link['inertial']:
                output.append(indent * 3 + '<inertial>\n')
                if 'pose' in link['inertial']:
                    output.append(xmlline(4, 'origin', ['xyz', 'rpy'], [l2str(link['inertial']['pose']['translation']),
                                                                        l2str(link['inertial']['pose']['rotation_euler'])]))
                output.append(xmlline(4, 'mass', ['value'], [str(link['inertial']['mass'])]))
                output.append(xmlline(4, 'inertia', ['ixx', 'ixy', 'ixz', 'iyy', 'iyz', 'izz'],
                                      [str(i) for i in link['inertial']['inertia']]))
                output.append(indent * 3 + '</inertial>\n')
            #visual object
            if link['visual']:
                if stored_element_order is None:
                    sorted_visual_keys = get_sorted_keys(link['visual'])
                else:
                    sorted_visual_keys = stored_element_order['viscol'][link['name']]['visual']
                    new_keys = []
                    for vis_key in link['visual']:
                        if vis_key not in sorted_visual_keys:
                            new_keys.append(vis_key)
                    sorted_visual_keys += sort_urdf_elements(new_keys)
                for v in sorted_visual_keys:
                    if v in link['visual']:
                        vis = link['visual'][v]
                        output.append(indent * 3 + '<visual name="' + vis['name'] + '">\n')
                        output.append(xmlline(4, 'origin', ['xyz', 'rpy'],
                                              [l2str(vis['pose']['translation']), l2str(vis['pose']['rotation_euler'])]))
                        writeURDFGeometry(output, vis['geometry'])
                        if 'material' in vis:
                            if model['materials'][vis['material']][
                                'users'] == 0:  #FIXME: change back to 1 when implemented in urdfloader
                                mat = model['materials'][vis['material']]
                                output.append(indent * 4 + '<material name="' + mat['name'] + '">\n')
                                color = mat['diffuseColor']
                                output.append(
                                    indent * 5 + '<color rgba="' + l2str([color[num] for num in ['r', 'g', 'b']]) + ' ' + str(
                                        mat["transparency"]) + '"/>\n')
                                if 'diffuseTexture' in mat:
                                    output.append(indent * 5 + '<texture filename="' + mat['diffuseTexture'] + '"/>\n')
                                output.append(indent * 4 + '</material>\n')
                            else:
                                output.append(indent * 4 + '<material name="' + vis["material"] + '"/>\n')
                        output.append(indent * 3 + '</visual>\n')
            #collision object
            if link['collision']:
                if stored_element_order is None:
                    sorted_collision_keys = get_sorted_keys(link['collision'])
                else:
                    sorted_collision_keys = stored_element_order['viscol'][link['name']]['collision']
                    new_keys = []
                    for col_key in link['collision']:
                        if col_key not in sorted_collision_keys:
                            new_keys.append(col_key)
                    sorted_collision_keys += sort_urdf_elements(new_keys)
                for c in sorted_collision_keys:
                    if c in link['collision']:
                        col = link['collision'][c]
                        output.append(indent * 3 + '<collision name="' + col['name'] + '">\n')
                        output.append(xmlline(4, 'origin', ['xyz', 'rpy'],
                                              [l2str(col['pose']['translation']), l2str(col['pose']['rotation_euler'])]))
                        writeURDFGeometry(output, col['geometry'])
                        output.append(indent * 3 + '</collision>\n')
            output.append(indent * 2 + '</link>\n\n')
    #export joint information
    missing_values = False
    if stored_element_order is None:
        sorted_joint_keys = get_sorted_keys(model['joints'])
    else:
        sorted_joint_keys = stored_element_order['joints']
        new_keys = []
        for joint_key in model['joints']:
            if joint_key not in sorted_joint_keys:
                new_keys.append(joint_key)
        sorted_joint_keys += sort_urdf_elements(new_keys)
    for j in sorted_joint_keys:
        if j in model['joints']:
            joint = model['joints'][j]
            output.append(indent * 2 + '<joint name="' + joint['name'] + '" type="' + joint["type"] + '">\n')
            child = model['links'][joint["child"]]
            output.append(xmlline(3, 'origin', ['xyz', 'rpy'],
                                  [l2str(child['pose']['translation']), l2str(child['pose']['rotation_euler'])]))
            output.append(indent * 3 + '<parent link="' + joint["parent"] + '"/>\n')
            output.append(indent * 3 + '<child link="' + joint["child"] + '"/>\n')
            if 'axis' in joint:
                output.append(indent * 3 + '<axis xyz="' + l2str(joint['axis']) + '"/>\n')
            if 'limits' in joint:
                for limit_value in ['effort', 'velocity']:
                    if limit_value not in joint['limits']:
                        #print("\n###WARNING: joint '" + joint['name'] + "' does not specify a maximum " + limit_value + "!###")
                        log("joint '" + joint['name'] + "' does not specify a maximum " + limit_value + "!")
                        missing_values = True
                used_limits = []
                for limit in ['lower', 'upper', 'effort', 'velocity']:
                    if limit in joint['limits']:
                        used_limits.append(limit)
                output.append(
                    xmlline(3, 'limit', used_limits, [joint['limits'][p] for p in used_limits]))
            elif joint['type'] in ['revolute', 'prismatic']:
                #print("\n###WARNING: joint '" + joint['name'] + "' does not specify limits, even though its type is " + joint['type'] + "!###\n")
                log("joint '" + joint['name'] + "' does not specify limits, even though its type is " + joint['type'] + "!")
                missing_values = True
            output.append(indent * 2 + '</joint>\n\n')
    #export material information
    if missing_values:
        #print("\n###WARNING: Created URDF is invalid due to missing values!###")
        log("Created URDF is invalid due to missing values!")
        bpy.ops.tools.phobos_warning_dialog('INVOKE_DEFAULT', message="Created URDF is invalid due to missing values!")
    if stored_element_order is None:
        sorted_material_keys = get_sorted_keys(model['materials'])
    else:
        sorted_material_keys = stored_element_order['materials']
        new_keys = []
        for material_key in model['materials']:
            if material_key not in sorted_material_keys:
                new_keys.append(material_key)
        sorted_material_keys += sort_urdf_elements(new_keys)
    for m in sorted_material_keys:
        if m in model['materials']:
            if model['materials'][m]['users'] > 0:  # FIXME: change back to 1 when implemented in urdfloader
                output.append(indent * 2 + '<material name="' + m + '">\n')
                color = model['materials'][m]['diffuseColor']
                transparency = model['materials'][m]['transparency'] if 'transparency' in model['materials'][m] else 0.0
                output.append(indent * 3 + '<color rgba="' + l2str([color[num] for num in ['r', 'g', 'b']]) + ' ' + str(
                    1.0 - transparency) + '"/>\n')
                if 'diffuseTexture' in model['materials'][m]:
                    output.append(indent * 3 + '<texture filename="' + model['materials'][m]['diffuseTexture'] + '"/>\n')
                output.append(indent * 2 + '</material>\n\n')
    #finish the export
    output.append(xmlFooter)
    with open(filepath, 'w') as outputfile:
        outputfile.write(''.join(output))
    # problem of different joint transformations needed for fixed joints
    print("phobos URDF export: Writing model data to", filepath)
    #logger.log("phobos URDF export: Writing model data to " + filepath, level='ALL')


def exportModelToSRDF(model, path):
    """This function exports the SRDF-relevant data from the dictionary to a specified path.
    Further detail on different elements of SRDF:

    <group>
    Groups in SRDF can contain *links*, *joints*, *chains* and other *groups* (the latter two of which have to be specified
    upstream. As nested groups is just a shortcut for adding links and joints to a group, it is not supported and the
    user will have to add all links and joints explicitly to each group.
    Originally both links and their associated parent joints were added. SRDF however implicitly assumes this, so the
    current implementation only adds the links.

    <chain>
    Chains are elements to simplify defining groups and are supported. The dictionary also contains a list of all
    elements belonging to that chain, which is discarded and not written to SRDF, however. It might be written to SMURF
    in the future.

    <link_sphere_approximatio>
    SRDF defines the convention that if no sphere is defined, one large sphere is
    assumed for that link. If one wants to have no sphere at all, it is necessary to define a sphere of radius 0.
    As one large sphere can be explicitly added by the user and should be if that is what he intends (WYSIWYG),
    we add a sphere of radius 0 by default if no sphere is specified.

    <passive_joint>
    Marks a joint as passive.

    <disable_collisions>
    Disables collisions between pairs of links to simplify collision checking and avoid collisions
    of parents and children at their joints.


    Currently not supported:
    - <group_state>
    - <virtual_joint>

    :param model: a robot model dictionary.
    :type model: dict
    :param path: the outpath for the file.
    :type path: str

    """
    output = []
    output.append(xmlHeader)
    output.append(indent + '<robot name="' + model['modelname'] + '">\n\n')
    sorted_group_keys = get_sorted_keys(model['groups'])
    for groupname in sorted_group_keys:
        output.append(indent * 2 + '<group name="' + groupname + '">\n')
        # TODO: once groups are implemented, this should be sorted aswell:
        for member in model['groups'][groupname]:
            output.append(indent * 3 + '<' + member['type'] + ' name="' + member['name'] + '" />\n')
        output.append(indent * 2 + '</group>\n\n')
    sorted_chain_keys = get_sorted_keys(model['chains'])
    for chainname in sorted_chain_keys:
        output.append(indent * 2 + '<group name="' + chainname + '">\n')
        chain = model['chains'][chainname]
        output.append(indent * 3 + '<chain base_link="' + chain['start'] + '" tip_link="' + chain['end'] + '" />\n')
        output.append(indent * 2 + '</group>\n\n')
    #for joint in model['state']['joints']:
    #    pass
    #passive joints
    sorted_joint_keys = get_sorted_keys(model['joints'])
    for joint in sorted_joint_keys:
        try:
            if model['joints'][joint]['passive']:
                output.append(indent * 2 + '<passive_joint name="' + model['links'][joint]['name'] + '"/>\n\n')
        except KeyError:
            pass
    sorted_link_keys = get_sorted_keys(model['links'])
    for link in sorted_link_keys:
        if len(model['links'][link]['approxcollision']) > 0:
            output.append(indent * 2 + '<link_sphere_approximation link="' + model['links'][link]['name'] + '">\n')
            # TODO: there does not seem to be a way to sort the spheres if there are multiple
            for sphere in model['links'][link]['approxcollision']:
                output.append(xmlline(3, 'sphere', ('center', 'radius'), (l2str(sphere['center']), sphere['radius'])))
            output.append(indent * 2 + '</link_sphere_approximation>\n\n')
        else:
            output.append(indent * 2 + '<link_sphere_approximation link="' + model['links'][link]['name'] + '">\n')
            output.append(xmlline(3, 'sphere', ('center', 'radius'), ('0.0 0.0 0.0', '0')))
            output.append(indent * 2 + '</link_sphere_approximation>\n\n')
    #calculate collision-exclusive links
    collisionExclusives = []
    for combination in itertools.combinations(model['links'], 2):
        link1 = model['links'][combination[0]]
        link2 = model['links'][combination[1]]
        # TODO: we might want to automatically add parent/child link combinations
        try:
            if link1['collision_bitmask'] & link2['collision_bitmask'] == 0:
                #output.append(xmlline(2, 'disable_collisions', ('link1', 'link2'), (link1['name'], link2['name'])))
                collisionExclusives.append((link1['name'], link2['name']))
        except KeyError:
            pass

    def addPCCombinations(parent):
        """Function to add parent/child link combinations for all parents an children that are not already set via collision bitmask.

        :param parent: This is the parent object.
        :type parent: dict

        """
        children = selectionUtils.getImmediateChildren(parent, 'link')
        if len(children) > 0:
            for child in children:
                #output.append(xmlline(2, 'disable_collisions', ('link1', 'link2'), (mother.name, child.name)))
                if ((parent, child) not in collisionExclusives) or ((child, parent) not in collisionExclusives):
                    collisionExclusives.append((parent.name, child.name))
                addPCCombinations(child)

    # FIXME: Do we need this?
    roots = selectionUtils.getRoots()
    for root in roots:
        if root.name == 'root':
            addPCCombinations(root)

    for pair in collisionExclusives:
        output.append(xmlline(2, 'disable_collisions', ('link1', 'link2'), (pair[0], pair[1])))

    output.append('\n')
    #finish the export
    output.append(xmlFooter)
    with open(path, 'w') as outputfile:
        outputfile.write(''.join(output))
    # FIXME: problem of different joint transformations needed for fixed joints
    print("phobos SRDF export: Writing model data to", path)


def exportModelToSMURF(model, path):
    """This function exports a given model to a specific path as a smurf representation.

    :param model: The model you want to export.
    :type model: dict
    :param path: The path you want to save the smurf file *without file name!*
    :type param: str

    """

    bitmasks = gatherCollisionBitmasks(model)
    lodsettings = gatherLevelOfDetailSettings(model)

    export = {'state': False,  # model['state'] != {}, # TODO: handle state
              'materials': model['materials'] != {},
              'sensors': model['sensors'] != {},
              'motors': model['motors'] != {},
              'controllers': model['controllers'] != {},
              'collision': bitmasks != {} or model['capsules'] != [],
              'visuals': lodsettings != {},
              'lights': model['lights'] != {},
              'poses': model['poses'] != {}
              }
    #create all filenames
    smurf_filename = model['modelname'] + ".smurf"
    if bpy.data.worlds[0].structureExport:
        urdf_filename = "../urdf/" + model['modelname'] + ".urdf"
    else:
        urdf_filename = model['modelname'] + ".urdf"
    filenames = {'state': model['modelname'] + "_state.yml",
                 'materials': model['modelname'] + "_materials.yml",
                 'sensors': model['modelname'] + "_sensors.yml",
                 'motors': model['modelname'] + "_motors.yml",
                 'controllers': model['modelname'] + "_controllers.yml",
                 'collision': model['modelname'] + "_collision.yml",
                 'visuals': model['modelname'] + "_visuals.yml",
                 'lights': model['modelname'] + "_lights.yml",
                 'poses': model['modelname'] + "_poses.yml"
                 }
    fileorder = ['collision', 'visuals', 'materials', 'motors', 'sensors', 'controllers', 'state', 'lights', 'poses']

    annotationdict = gatherAnnotations(model)
    for category in annotationdict:
        filenames[category] = model['modelname'] + '_' + category + '.yml'
        fileorder.append(category)
        export[category] = True

    customtexts = []
    for text in bpy.data.texts:
        if text.name.startswith(model['modelname']) and text.name.endswith('.yml'):
            customtexts.append(text)

    infostring = ' definition SMURF file for "' + model['modelname'] + '", ' + model["date"] + "\n\n"

    #write model information
    print('Writing SMURF information to', smurf_filename)
    modeldata = {"date": model["date"], "files": [urdf_filename] + [filenames[f] for f in fileorder if export[f]]}
    # append custom data
    for text in customtexts:
        modeldata['files'].append(text.name)
    with open(os.path.join(path, smurf_filename), 'w') as op:
        op.write('# main SMURF file of model "' + model['modelname'] + '"\n')
        op.write('# created with Phobos ' + defs.version + ' - https://github.com/rock-simulation/phobos\n\n')
        op.write("SMURF version: " + defs.version + "\n")
        op.write("modelname: " + model['modelname'] + "\n")
        op.write(yaml.dump(modeldata, default_flow_style=False))

    #write urdf
    log('name', model['modelname'])
    exportModelToURDF(model, os.path.join(path, urdf_filename))

    # #write semantics (SRDF information in YML format)
    # if export['semantics']:
    #     with open(path + filenames['semantics'], 'w') as op:
    #         op.write('#semantics'+infostring)
    #         op.write("modelname: "+model['modelname']+'\n')
    #         semantics = {}
    #         if model['groups'] != {}:
    #             semantics['groups'] = model['groups']
    #         if model['chains'] != {}:
    #             semantics['chains'] = model['chains']
    #         op.write(yaml.dump(semantics, default_flow_style=False))

    #write state (state information of all joints, sensor & motor activity etc.) #TODO: implement everything but joints
    if export['state']:
        states = []
        #gather all states
        for jointname in model['joints']:
            joint = model['joints'][jointname]
            if 'state' in joint:  # this should always be the case, but testing doesn't hurt
                tmpstate = joint['state'].copy()
                tmpstate['name'] = jointname
                states.append(joint['state'])
        with open(path + filenames['state'], 'w') as op:
            op.write('#state' + infostring)
            op.write("modelname: " + model['modelname'] + '\n')
            op.write(yaml.dump(states))  #, default_flow_style=False))

    #write materials, sensors, motors & controllers
    for data in ['materials', 'sensors', 'motors', 'controllers', 'lights', 'poses']:
        if export[data]:
            with open(path + filenames[data], 'w') as op:
                op.write('#' + data + infostring)
                op.write(yaml.dump(sort_for_yaml_dump({data: list(model[data].values())}, data), default_flow_style=False))
                #op.write(yaml.dump({data: list(model[data].values())}, default_flow_style=False))

    #write collision bitmask information
    if export['collision']:
        print('capsules:', model['capsules'])
        capsules = model['capsules']
        for capsule in capsules:
            if capsule['name'] in bitmasks:
                bitmask = bitmasks[capsule['name']]['bitmask']
                capsule['bitmask'] = bitmask
        with open(path + filenames['collision'], 'w') as op:
            op.write('#collision data' + infostring)
            op.write(yaml.dump({'collision': list(bitmasks.values())}, default_flow_style=False))
            if model['capsules']:
                op.write(yaml.dump({'capsules': model['capsules']}, default_flow_style=False))

    # write visual information (level of detail, ...)
    if export['visuals']:
        with open(path + filenames['visuals'], 'w') as op:
            op.write('#visual data' + infostring)
            op.write(yaml.dump({'visuals': list(lodsettings.values())}, default_flow_style=False))

    #write additional information
    for category in annotationdict.keys():
        if export[category]:
            outstring = '#' + category + infostring
            for elementtype in annotationdict[category]:
                outstring += elementtype + ':\n'
                outstring += yaml.dump(annotationdict[category][elementtype],
                                       default_flow_style=False) + "\n"
            with open(path + filenames[category], 'w') as op:
                op.write(outstring)

    # write custom yml files
    if bpy.data.worlds[0].exportCustomData:
        print("Exporting custom files to to " + path + "...\n")
        for text in customtexts:
            with open(os.path.join(path, text.name), 'w') as op:
                op.write('\n'.join(line.body for line in text.lines))


def exportSMURFsScene(selected_only=True, subfolders=True): #TODO: Refactoring needed!!!
    """Exports all robots in a scene in *.smurfs format.

    :param selected_only: Decides if only models with selected root links are exported.
    :type selected_only: bool
    :param subfolders: If True, the export is structured with subfolders for each model.
    :type subfolders: bool

    """
    objects = {}
    models = {}  # models to be exported by name
    lights = {}
    instances = [] #the instances to export
    for root in selectionUtils.getRoots():
        if (not (selected_only and not root.select)):
            if "modelname" in root:
                objects[root['modelname']] = selectionUtils.getChildren(root)
                if not root['modelname'] in models:
                    models[root['modelname']] = [root]
                else:
                    models[root['modelname']].append(root)
            elif "reference" in root:
                instances.append(root["reference"])
                if not root['reference'] in models:
                    models[root['reference']] = [root]
                else:
                    models[root['reference']].append(root)
    entities = []
    # add robot models / environments models to entities
    for modelname in models:
        entitylist = models[modelname]
        unnamed_entities = 0
        for entity in entitylist:
            if 'entityname' in entity:
                entityname = entity['entityname']
            else:
                entityname = modelname+'_'+str(unnamed_entities)
                unnamed_entities += 1
            entitypose = robotdictionary.deriveObjectPose(entity)
            uri = os.path.join(modelname, modelname+'.smurf') if subfolders else modelname+'.smurf'
            scenedict = {'name': entityname,
                         'type': 'smurf',
                         'file': uri,
                         'anchor': entity['anchor'] if 'anchor' in entity else 'none',
                         'position': entitypose['translation'],
                         'rotation': entitypose['rotation_quaternion'],
                         'pose': 'default'}  # TODO: implement multiple poses
            entities.append(scenedict)
    # add lights to entities
    lights = [obj for obj in bpy.data.objects if obj.phobostype == 'light' and not obj.parent]
    print('####################################################', lights)
    for light in lights:
        lightdict = robotdictionary.deriveLight(light)
        lightdict['light_type'] = lightdict['type']
        lightdict['type'] = 'light'
        entities.append(lightdict)

    if bpy.data.worlds[0].relativePath:
        outpath = securepath(os.path.expanduser(os.path.join(bpy.path.abspath("//"), bpy.data.worlds[0].path)))
    else:
        outpath = securepath(os.path.expanduser(bpy.data.worlds[0].path))

    with open(os.path.join(outpath, bpy.data.worlds['World'].sceneName + '.smurfs'),
              'w') as outputfile:
        outputfile.write("# SMURF scene: '" + bpy.data.worlds['World'].sceneName
                         + "'; created " + datetime.now().strftime("%Y%m%d_%H:%M") + "\n")
        outputfile.write("# created with Phobos " + defs.version
                         + " - https://github.com/rock-simulation/phobos\n\n")
        outputfile.write(yaml.dump({'entities': entities}))

    for modelname in objects:
        smurf_outpath = securepath(os.path.join(outpath, modelname) if subfolders else outpath)
        selectionUtils.selectObjects(objects[modelname], True)
        export(smurf_outpath)

    for instance in set(instances).difference(set(objects)):
        libpath = os.path.join(os.path.dirname(__file__), "lib")
        if os.path.isdir(os.path.join(outpath, instance)):
            shutil.rmtree(os.path.join(outpath, instance))
        shutil.copytree(os.path.join(libpath, instance), os.path.join(outpath, instance))

def exportModelToMARS(model, path):
    """Exports selected robot as a MARS scene

    :param model: The robot model you want to export.
    :type model: dict
    :param path: The path you want the MARS file to be located
    :type path: str

    """
    mse.exportModelToMARS(model, path)

<<<<<<< HEAD
=======
def hasNoImportLock(obj, filetype):
    """This function gets an phobos object and returns whether the objects meshes desired filename matches the one saved
    in the objects *filename* property or not.

    :param obj: The phobos object to check.
    :type obj: bpy.types.Object
    :param filetype: The filetype the object will be exported as.
    :type filetype: str
    :return: bool

    """
    if "filename" in obj:
        return "meshes/" + obj.data.name + "." + filetype != obj["filename"]
    else:
        return True

>>>>>>> 04be9dca
def determineMeshOutpath(obj, exporttype: str, path: str) -> str:
    """Determines the meshes filename for a specific object

    :param obj: The object you want to export the mesh from
    :type obj: bpy.types.Object
    :param exporttype: The filetype you want export to *without leading .*
    :type exporttype: str
    :param path: The path you want the mesh export to.
    :type path: str
    :return: str - Returns the filepath to export the mesh to

    """
    return os.path.join(path, obj.data.name + "." + exporttype)


def securepath(path):  #TODO: this is totally not error-handled!
    """This function checks whether a path exists or not.
    If it doesn't the functions creates the path.

    :param path: The path you want to check for existence *DIRECTORIES ONLY*
    :type path: str
    :return: String -- the path given as parameter, but secured by expanding ~ constructs.

    """

    if not os.path.exists(path):
        os.makedirs(path)
    return os.path.expanduser(path)



def export(path='', robotmodel=None):
    """This function does the actual exporting of the robot model.

    :param path: The path to export the robot to.
    :type path: str
    :param robotmodel: The robotmodel you want to export.
    :type robotmodel: dict

    """
    #TODO: check if all selected objects are on visible layers (option bpy.ops.object.select_all()?)
    if path == '':
        if bpy.data.worlds[0].relativePath:
            outpath = securepath(os.path.expanduser(os.path.join(bpy.path.abspath("//"), bpy.data.worlds[0].path)))
        else:
            outpath = securepath(os.path.expanduser(bpy.data.worlds[0].path))
    else:
        outpath = path
    if not outpath.endswith(os.path.sep):
        outpath += os.path.sep
    meshoutpath = securepath(os.path.join(outpath, 'meshes'))
    yaml = bpy.data.worlds[0].exportYAML
    urdf = bpy.data.worlds[0].exportURDF
    srdf = bpy.data.worlds[0].exportSRDF
    smurf = bpy.data.worlds[0].exportSMURF
    mars = bpy.data.worlds[0].exportMARSscene
    meshexp = bpy.data.worlds[0].exportMeshes
    texexp = bpy.data.worlds[0].exportTextures
    objexp = bpy.data.worlds[0].useObj
    bobjexp = bpy.data.worlds[0].useBobj
    stlexp = bpy.data.worlds[0].useStl
    daeexp = bpy.data.worlds[0].useDae
    objectlist = bpy.context.selected_objects
    robot = robotmodel if robotmodel else robotdictionary.buildRobotDictionary()
    if yaml or urdf or smurf or mars:
        if yaml:
            exportModelToYAML(robot, outpath + robot["modelname"] + "_dict.yml")
        if mars:
            exportModelToMARS(robot, outpath + robot["modelname"] + "_mars.scene")
        if srdf:
            exportModelToSRDF(robot, outpath + robot["modelname"] + ".srdf")
        if smurf:
            if bpy.data.worlds[0].structureExport:
                securepath(os.path.join(outpath, 'smurf'))
                securepath(os.path.join(outpath, 'urdf'))
                exportModelToSMURF(robot, os.path.join(outpath, 'smurf/'))
            else:
                exportModelToSMURF(robot, outpath)
        elif urdf:
            if bpy.data.worlds[0].structureExport:
                securepath(os.path.join(outpath, 'urdf'))
                exportModelToURDF(robot, os.path.join(outpath, 'urdf', robot["modelname"] + ".urdf"))
            else:
                exportModelToURDF(robot, outpath + robot["modelname"] + ".urdf")
    if meshexp:
        show_progress = bpy.app.version[0] * 100 + bpy.app.version[1] >= 269
        if show_progress:
            wm = bpy.context.window_manager
            total = float(len(objectlist))
            wm.progress_begin(0, total)
            i = 1
        print("Exporting meshes to " + meshoutpath + "...\n")
        meshes = set()
        exportobjects = set()
        for obj in objectlist:
            if obj.phobostype == 'visual' or obj.phobostype == 'collision':
                if obj['geometry/type'] == 'mesh':
                    if not obj.data.name in meshes:
                        meshes.add(obj.data.name)
                        exportobjects.add(obj)
                        for lod in obj.lod_levels:
                            if lod.object.data.name not in meshes:
                                meshes.add(lod.object.data.name)
                                exportobjects.add(lod.object)
        for expobj in exportobjects:
            if objexp:
                exportObj(meshoutpath, expobj)
            if bobjexp:
                exportBobj(meshoutpath, expobj)
            if stlexp:
                exportStl(meshoutpath, expobj)
            if daeexp:
                exportDae(meshoutpath, expobj)
            if show_progress:
                wm.progress_update(i)
                i += 1
        if show_progress:
            wm.progress_end()

    if texexp:
        print("Exporting textures to " + os.path.join(outpath, 'textures') + "...\n")
        securepath(os.path.join(outpath, 'textures'))
        for materialname in robot['materials']:
            mat = robot['materials'][materialname]
            for texturetype in ['diffuseTexture', 'normalTexture', 'displacementTexture']:
                if texturetype in mat:
                    texpath = os.path.join(os.path.expanduser(bpy.path.abspath('//')), mat[texturetype])
                    if os.path.isfile(texpath):
                        shutil.copy(texpath, os.path.join(outpath, 'textures', os.path.basename(mat[texturetype])))

<|MERGE_RESOLUTION|>--- conflicted
+++ resolved
@@ -1094,8 +1094,6 @@
     """
     mse.exportModelToMARS(model, path)
 
-<<<<<<< HEAD
-=======
 def hasNoImportLock(obj, filetype):
     """This function gets an phobos object and returns whether the objects meshes desired filename matches the one saved
     in the objects *filename* property or not.
@@ -1112,7 +1110,6 @@
     else:
         return True
 
->>>>>>> 04be9dca
 def determineMeshOutpath(obj, exporttype: str, path: str) -> str:
     """Determines the meshes filename for a specific object
 
